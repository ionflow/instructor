import functools
import pytest

from openai import AsyncOpenAI, OpenAI
from pydantic import BaseModel, Field

import instructor

from instructor.patch import is_async, wrap_chatcompletion

client = instructor.patch(OpenAI())
aclient = instructor.patch(AsyncOpenAI())


@pytest.mark.asyncio
async def test_async_runmodel():
    class UserExtract(BaseModel):
        name: str
        age: int

    model = await aclient.chat.completions.create(
        model="gpt-3.5-turbo",
        response_model=UserExtract,
        messages=[
            {"role": "user", "content": "Extract jason is 25 years old"},
        ],
    )
    assert isinstance(model, UserExtract), "Should be instance of UserExtract"
    assert model.name.lower() == "jason"
    assert hasattr(
        model, "_raw_response"
    ), "The raw response should be available from OpenAI"


def test_runmodel():
    class UserExtract(BaseModel):
        name: str
        age: int

    model = client.chat.completions.create(
        model="gpt-3.5-turbo",
        response_model=UserExtract,
        messages=[
            {"role": "user", "content": "Extract jason is 25 years old"},
        ],
    )
    assert isinstance(model, UserExtract), "Should be instance of UserExtract"
    assert model.name.lower() == "jason"
    assert hasattr(
        model, "_raw_response"
    ), "The raw response should be available from OpenAI"


def test_runmodel_validator():
    from pydantic import field_validator

    class UserExtract(BaseModel):
        name: str
        age: int

        @field_validator("name")
        @classmethod
        def validate_name(cls, v):
            if v.upper() != v:
                raise ValueError("Name should be uppercase")
            return v

    model = client.chat.completions.create(
        model="gpt-3.5-turbo",
        response_model=UserExtract,
        max_retries=2,
        messages=[
            {"role": "user", "content": "Extract jason is 25 years old"},
        ],
    )
    assert isinstance(model, UserExtract), "Should be instance of UserExtract"
    assert model.name == "JASON"
    assert hasattr(
        model, "_raw_response"
    ), "The raw response should be available from OpenAI"

<<<<<<< HEAD

def test_patch_completes_successfully():
    instructor.patch(OpenAI())


def test_apatch_completes_successfully():
    instructor.apatch(AsyncOpenAI())


@pytest.mark.asyncio
async def test_wrap_chatcompletion_wraps_async_input_function():
    async def input_function(*args, **kwargs):
        return "Hello, World!"

    wrapped_function = wrap_chatcompletion(input_function)
    result = await wrapped_function()

    assert result == "Hello, World!"


def test_wrap_chatcompletion_wraps_input_function():
    def input_function(*args, **kwargs):
        return "Hello, World!"

    wrapped_function = wrap_chatcompletion(input_function)
    result = wrapped_function()

    assert result == "Hello, World!"


def test_is_async_returns_true_if_function_is_async():
    async def async_function():
        pass

    assert is_async(async_function) is True


def test_is_async_returns_false_if_function_is_not_async():
    def sync_function():
        pass

    assert is_async(sync_function) is False


def test_is_async_returns_true_if_wrapped_function_is_async():
    async def async_function():
        pass

    @functools.wraps(async_function)
    def wrapped_function():
        pass

    assert is_async(wrapped_function) is True
=======
@pytest.mark.asyncio
async def test_async_runmodel_validator():
    aclient = instructor.apatch(AsyncOpenAI())
    from pydantic import field_validator

    class UserExtract(BaseModel):
        name: str
        age: int

        @field_validator("name")
        @classmethod
        def validate_name(cls, v):
            if v.upper() != v:
                raise ValueError("Name should be uppercase")
            return v

    model = await aclient.chat.completions.create(
        model="gpt-3.5-turbo",
        response_model=UserExtract,
        max_retries=2,
        messages=[
            {"role": "user", "content": "Extract jason is 25 years old"},
        ],
    )
    assert isinstance(model, UserExtract), "Should be instance of UserExtract"
    assert model.name == "JASON"
    assert hasattr(
        model, "_raw_response"
    ), "The raw response should be available from OpenAI"
>>>>>>> d42ad0e7
<|MERGE_RESOLUTION|>--- conflicted
+++ resolved
@@ -79,8 +79,6 @@
         model, "_raw_response"
     ), "The raw response should be available from OpenAI"
 
-<<<<<<< HEAD
-
 def test_patch_completes_successfully():
     instructor.patch(OpenAI())
 
@@ -133,7 +131,7 @@
         pass
 
     assert is_async(wrapped_function) is True
-=======
+
 @pytest.mark.asyncio
 async def test_async_runmodel_validator():
     aclient = instructor.apatch(AsyncOpenAI())
@@ -162,5 +160,4 @@
     assert model.name == "JASON"
     assert hasattr(
         model, "_raw_response"
-    ), "The raw response should be available from OpenAI"
->>>>>>> d42ad0e7
+    ), "The raw response should be available from OpenAI"