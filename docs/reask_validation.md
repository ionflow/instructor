--- conflicted
+++ resolved
@@ -2,15 +2,6 @@
 
 Instead of framing "self-critique" or "self-reflection" in AI as new concepts, we can view them as validation errors with clear error messages that the systen can use to self heal.
 
-<<<<<<< HEAD
-## Applications and Scenarios
-
-- **Content Moderation**: LLMs can be trained or guided to recognize and filter out objectionable or sensitive material, ensuring a safer user experience.
-- **Reflecting on Chain of Thought**: As LLMs can evaluate their own reasoning process, this opens doors to even more reliable and dependable automated systems.
-- **Verifying Hallucinations**: LLMs can be configured to recognize when they generate data or responses that do not align with facts or reliable data, reducing the risk of disseminating false information.
-
-=======
->>>>>>> 2965e08d
 ## Pythonic Validation with Pydantic and Instructor
 
 1. **Uniform Validation API**: Pydantic provides identical developer experience, whether using code-based or LLM-based validation.
@@ -33,12 +24,7 @@
 ### Code-Based Validation Example
 
 !!! note "Model Level Evaluation"
-<<<<<<< HEAD
-
-    Right now we only go over the field level examples, check out [Model-Level Validation](https://docs.pydantic.dev/latest/usage/validators/#model-validators) if you want to see how to do model level evaluation
-=======
 Right now we only go over the field level examples, check out [Model-Level Validation](https://docs.pydantic.dev/latest/usage/validators/#model-validators) if you want to see how to do model level evaluation
->>>>>>> 2965e08d
 
 Enforce a naming rule using Pydantic's built-in validation:
 
@@ -156,11 +142,7 @@
 
 ### What happens behind the scenes?
 
-<<<<<<< HEAD
-Behind the scenes, the `client = instructor.patch(OpenAI())` method adds a `max_retries` parameter to the `client.chat.completions.create()` method. The `max_retries` parameter will trigger up to 2 reattempts if the `name` attribute fails the uppercase validation in `UserDetails`.
-=======
 Behind the scenes, the `instructor.patch()` method adds a `max_retries` parameter to the `openai.ChatCompletion.create()` method. The `max_retries` parameter will trigger up to 2 reattempts if the `name` attribute fails the uppercase validation in `UserDetails`.
->>>>>>> 2965e08d
 
 ```python
 try:
